syntax = "proto3";
package flyteidl.service;

option go_package = "github.com/lyft/flyteidl/gen/pb-go/flyteidl/service";

import "google/api/annotations.proto";
import "flyteidl/admin/project.proto";
import "flyteidl/admin/project_domain_attributes.proto";
import "flyteidl/admin/task.proto";
import "flyteidl/admin/workflow.proto";
import "flyteidl/admin/launch_plan.proto";
import "flyteidl/admin/event.proto";
import "flyteidl/admin/execution.proto";
import "flyteidl/admin/node_execution.proto";
import "flyteidl/admin/task_execution.proto";
import "flyteidl/admin/common.proto";
import "protoc-gen-swagger/options/annotations.proto";

// The following defines an RPC service that is also served over HTTP via grpc-gateway.
// Standard response codes for both are defined here: https://github.com/grpc-ecosystem/grpc-gateway/blob/master/runtime/errors.go
service AdminService {
  rpc CreateTask (flyteidl.admin.TaskCreateRequest) returns (flyteidl.admin.TaskCreateResponse) {
    option (google.api.http) = {
      post: "/api/v1/tasks"
      body: "*"
    };
    option (grpc.gateway.protoc_gen_swagger.options.openapiv2_operation) = {
      description: "Create and register a task definition."
      responses: {
        key: "400"
        value: {
          description: "Returned for bad request that may have failed validation."
        }
      }
      responses: {
        key: "409"
        value: {
          description: "Returned for a request that references an identical entity that has already been registered."
        }
      }
    };
  }

  rpc GetTask (flyteidl.admin.ObjectGetRequest) returns (flyteidl.admin.Task) {
    option (google.api.http) = {
      get: "/api/v1/tasks/{id.project}/{id.domain}/{id.name}/{id.version}"
    };
    option (grpc.gateway.protoc_gen_swagger.options.openapiv2_operation) = {
      description: "Retrieve an existing task definition."
    };
  }

  rpc ListTaskIds (flyteidl.admin.NamedEntityIdentifierListRequest) returns (flyteidl.admin.NamedEntityIdentifierList) {
    option (google.api.http) = {
      get: "/api/v1/task_ids/{project}/{domain}"
    };
    option (grpc.gateway.protoc_gen_swagger.options.openapiv2_operation) = {
      description: "Fetch existing task definition identifiers matching input filters."
    };
  }

  rpc ListTasks (flyteidl.admin.ResourceListRequest) returns (flyteidl.admin.TaskList) {
    option (google.api.http) = {
      get: "/api/v1/tasks/{id.project}/{id.domain}/{id.name}"
      additional_bindings {
        get: "/api/v1/tasks/{id.project}/{id.domain}"
      }
    };
    option (grpc.gateway.protoc_gen_swagger.options.openapiv2_operation) = {
      description: "Fetch existing task definitions matching input filters."
    };
  }

  rpc CreateWorkflow (flyteidl.admin.WorkflowCreateRequest) returns (flyteidl.admin.WorkflowCreateResponse) {
    option (google.api.http) = {
      post: "/api/v1/workflows"
      body: "*"
    };
    option (grpc.gateway.protoc_gen_swagger.options.openapiv2_operation) = {
      description: "Create and register a workflow definition."
      responses: {
        key: "400"
        value: {
          description: "Returned for bad request that may have failed validation."
        }
      }
      responses: {
        key: "409"
        value: {
          description: "Returned for a request that references an identical entity that has already been registered."
        }
      }
    };
  }

  rpc GetWorkflow (flyteidl.admin.ObjectGetRequest) returns (flyteidl.admin.Workflow) {
    option (google.api.http) = {
      get: "/api/v1/workflows/{id.project}/{id.domain}/{id.name}/{id.version}"
    };
    option (grpc.gateway.protoc_gen_swagger.options.openapiv2_operation) = {
      description: "Retrieve an existing workflow definition."
    };
  }

  rpc ListWorkflowIds (flyteidl.admin.NamedEntityIdentifierListRequest) returns (flyteidl.admin.NamedEntityIdentifierList) {
    option (google.api.http) = {
      get: "/api/v1/workflow_ids/{project}/{domain}"
    };
    option (grpc.gateway.protoc_gen_swagger.options.openapiv2_operation) = {
      description: "Fetch an existing workflow definition identifiers matching input filters."
    };
  }

  rpc ListWorkflows (flyteidl.admin.ResourceListRequest) returns (flyteidl.admin.WorkflowList) {
    option (google.api.http) = {
      get: "/api/v1/workflows/{id.project}/{id.domain}/{id.name}"
      additional_bindings {
        get: "/api/v1/workflows/{id.project}/{id.domain}"
      }
    };
    option (grpc.gateway.protoc_gen_swagger.options.openapiv2_operation) = {
      description: "Fetch existing workflow definitions matching input filters."
    };
  }

  rpc CreateLaunchPlan (flyteidl.admin.LaunchPlanCreateRequest) returns (flyteidl.admin.LaunchPlanCreateResponse) {
    option (google.api.http) = {
      post: "/api/v1/launch_plans"
      body: "*"
    };
    option (grpc.gateway.protoc_gen_swagger.options.openapiv2_operation) = {
      description: "Create and register a launch plan definition."
      responses: {
        key: "400"
        value: {
          description: "Returned for bad request that may have failed validation."
        }
      }
      responses: {
        key: "409"
        value: {
          description: "Returned for a request that references an identical entity that has already been registered."
        }
      }
    };
  }

  rpc GetLaunchPlan (flyteidl.admin.ObjectGetRequest) returns (flyteidl.admin.LaunchPlan) {
    option (google.api.http) = {
      get: "/api/v1/launch_plans/{id.project}/{id.domain}/{id.name}/{id.version}"
    };
    option (grpc.gateway.protoc_gen_swagger.options.openapiv2_operation) = {
      description: "Retrieve an existing launch plan definition."
    };
  }

  rpc GetActiveLaunchPlan (flyteidl.admin.ActiveLaunchPlanRequest) returns (flyteidl.admin.LaunchPlan) {
    option (google.api.http) = {
      get: "/api/v1/active_launch_plans/{id.project}/{id.domain}/{id.name}"
    };
    option (grpc.gateway.protoc_gen_swagger.options.openapiv2_operation) = {
      description: "Retrieve the active launch plan version specified by input request filters."
    };
  }

  rpc ListActiveLaunchPlans (flyteidl.admin.ActiveLaunchPlanListRequest) returns (flyteidl.admin.LaunchPlanList) {
    option (google.api.http) = {
      get: "/api/v1/active_launch_plans/{project}/{domain}"
    };
    option (grpc.gateway.protoc_gen_swagger.options.openapiv2_operation) = {
      description: "Fetch the active launch plan versions specified by input request filters."
    };
  }

  rpc ListLaunchPlanIds (flyteidl.admin.NamedEntityIdentifierListRequest) returns (flyteidl.admin.NamedEntityIdentifierList) {
    option (google.api.http) = {
      get: "/api/v1/launch_plan_ids/{project}/{domain}"
    };
    option (grpc.gateway.protoc_gen_swagger.options.openapiv2_operation) = {
      description: "Fetch existing launch plan definition identifiers matching input filters."
    };
  }

  rpc ListLaunchPlans (flyteidl.admin.ResourceListRequest) returns (flyteidl.admin.LaunchPlanList) {
    option (google.api.http) = {
      get: "/api/v1/launch_plans/{id.project}/{id.domain}/{id.name}"
      additional_bindings {
        get: "/api/v1/launch_plans/{id.project}/{id.domain}"
      }
    };
    option (grpc.gateway.protoc_gen_swagger.options.openapiv2_operation) = {
      description: "Fetch existing launch plan definitions matching input filters."
    };
  }

  rpc UpdateLaunchPlan (flyteidl.admin.LaunchPlanUpdateRequest) returns (flyteidl.admin.LaunchPlanUpdateResponse) {
    option (google.api.http) = {
      put: "/api/v1/launch_plans/{id.project}/{id.domain}/{id.name}/{id.version}"
      body: "*"
    };
    option (grpc.gateway.protoc_gen_swagger.options.openapiv2_operation) = {
      description: "Update the status of an existing launch plan definition. "
      "At most one launch plan version for a given {project, domain, name} can be active at a time. "
      "If this call sets a launch plan to active and existing version is already active, the result of this call will be that the "
      "formerly active launch plan will be made inactive and specified launch plan in this request will be made active. "
      "In the event that the formerly active launch plan had a schedule associated it with it, this schedule will be disabled. "
      "If the reference launch plan in this request is being set to active and has a schedule associated with it, the schedule will be enabled."
    };
  }

  rpc CreateExecution (flyteidl.admin.ExecutionCreateRequest) returns (flyteidl.admin.ExecutionCreateResponse) {
    option (google.api.http) = {
      post: "/api/v1/executions"
      body: "*"
    };
    option (grpc.gateway.protoc_gen_swagger.options.openapiv2_operation) = {
      description: "Create a workflow execution."
    };
  }

  rpc RelaunchExecution (flyteidl.admin.ExecutionRelaunchRequest) returns (flyteidl.admin.ExecutionCreateResponse) {
    option (google.api.http) = {
      post: "/api/v1/executions/relaunch"
      body: "*"
    };
    option (grpc.gateway.protoc_gen_swagger.options.openapiv2_operation) = {
      description: "Relaunch a workflow execution."
    };
  }

  rpc GetExecution (flyteidl.admin.WorkflowExecutionGetRequest) returns (flyteidl.admin.Execution) {
    option (google.api.http) = {
      get: "/api/v1/executions/{id.project}/{id.domain}/{id.name}"
    };
    option (grpc.gateway.protoc_gen_swagger.options.openapiv2_operation) = {
      description: "Retrieve an existing workflow execution."
    };
  }

  rpc GetExecutionData (flyteidl.admin.WorkflowExecutionGetDataRequest) returns (flyteidl.admin.WorkflowExecutionGetDataResponse) {
    option (google.api.http) = {
      get: "/api/v1/data/executions/{id.project}/{id.domain}/{id.name}"
    };
    option (grpc.gateway.protoc_gen_swagger.options.openapiv2_operation) = {
      description: "Retrieve input and output data from an existing workflow execution."
    };
  };

  rpc ListExecutions (flyteidl.admin.ResourceListRequest) returns (flyteidl.admin.ExecutionList) {
    option (google.api.http) = {
      get: "/api/v1/executions/{id.project}/{id.domain}"
    };
    option (grpc.gateway.protoc_gen_swagger.options.openapiv2_operation) = {
      description: "Fetch existing workflow executions matching input filters."
    };
  }

  rpc TerminateExecution (flyteidl.admin.ExecutionTerminateRequest) returns (flyteidl.admin.ExecutionTerminateResponse) {
    option (google.api.http) = {
      delete: "/api/v1/executions/{id.project}/{id.domain}/{id.name}"
      body: "*"
    };
    option (grpc.gateway.protoc_gen_swagger.options.openapiv2_operation) = {
      description: "Terminate the active workflow execution specified in the request."
    };
  }

  rpc GetNodeExecution (flyteidl.admin.NodeExecutionGetRequest) returns (flyteidl.admin.NodeExecution) {
    option (google.api.http) = {
      get: "/api/v1/node_executions/{id.execution_id.project}/{id.execution_id.domain}/{id.execution_id.name}/{id.node_id}"
    };
    option (grpc.gateway.protoc_gen_swagger.options.openapiv2_operation) = {
      description: "Retrieve an existing node execution."
    };
  }

  rpc ListNodeExecutions (flyteidl.admin.NodeExecutionListRequest) returns (flyteidl.admin.NodeExecutionList) {
    option (google.api.http) = {
      get: "/api/v1/node_executions/{workflow_execution_id.project}/{workflow_execution_id.domain}/{workflow_execution_id.name}"
    };
    option (grpc.gateway.protoc_gen_swagger.options.openapiv2_operation) = {
      description: "Fetch existing node executions matching input filters."
    };
  }

  rpc ListNodeExecutionsForTask (flyteidl.admin.NodeExecutionForTaskListRequest) returns (flyteidl.admin.NodeExecutionList) {
    option (google.api.http) = {
      get: "/api/v1/children/task_executions/{task_execution_id.node_execution_id.execution_id.project}/{task_execution_id.node_execution_id.execution_id.domain}/{task_execution_id.node_execution_id.execution_id.name}/{task_execution_id.node_execution_id.node_id}/{task_execution_id.task_id.project}/{task_execution_id.task_id.domain}/{task_execution_id.task_id.name}/{task_execution_id.task_id.version}/{task_execution_id.retry_attempt}"
    };
    option (grpc.gateway.protoc_gen_swagger.options.openapiv2_operation) = {
      description: "Fetch child node executions launched by the specified task execution."
    };
  }

  rpc GetNodeExecutionData (flyteidl.admin.NodeExecutionGetDataRequest) returns (flyteidl.admin.NodeExecutionGetDataResponse) {
    option (google.api.http) = {
      get: "/api/v1/data/node_executions/{id.execution_id.project}/{id.execution_id.domain}/{id.execution_id.name}/{id.node_id}"
    };
    option (grpc.gateway.protoc_gen_swagger.options.openapiv2_operation) = {
      description: "Retrieve input and output data from an existing node execution."
    };
  };

  rpc RegisterProject (flyteidl.admin.ProjectRegisterRequest) returns (flyteidl.admin.ProjectRegisterResponse) {
    option (google.api.http) = {
      post: "/api/v1/projects"
      body: "*"
    };
    option (grpc.gateway.protoc_gen_swagger.options.openapiv2_operation) = {
      description: "Register a project."
    };
  }

  rpc ListProjects (flyteidl.admin.ProjectListRequest) returns (flyteidl.admin.Projects) {
    option (google.api.http) = {
      get:  "/api/v1/projects"
    };
    option (grpc.gateway.protoc_gen_swagger.options.openapiv2_operation) = {
      description: "Fetch registered projects."
    };
  }

  rpc CreateWorkflowEvent (flyteidl.admin.WorkflowExecutionEventRequest) returns (flyteidl.admin.WorkflowExecutionEventResponse) {
    option (google.api.http) = {
      post: "/api/v1/events/workflows"
      body: "*"
    };
    option (grpc.gateway.protoc_gen_swagger.options.openapiv2_operation) = {
      description: "Create a workflow execution event recording a phase transition."
    };
  }

  rpc CreateNodeEvent (flyteidl.admin.NodeExecutionEventRequest) returns (flyteidl.admin.NodeExecutionEventResponse) {
    option (google.api.http) = {
      post: "/api/v1/events/nodes"
      body: "*"
    };
    option (grpc.gateway.protoc_gen_swagger.options.openapiv2_operation) = {
      description: "Create a node execution event recording a phase transition."
    };
  }

  rpc CreateTaskEvent (flyteidl.admin.TaskExecutionEventRequest) returns (flyteidl.admin.TaskExecutionEventResponse) {
    option (google.api.http) = {
      post: "/api/v1/events/tasks"
      body: "*"
    };
    option (grpc.gateway.protoc_gen_swagger.options.openapiv2_operation) = {
      description: "Create a task execution event recording a phase transition."
    };
  }

  rpc GetTaskExecution (flyteidl.admin.TaskExecutionGetRequest) returns (flyteidl.admin.TaskExecution) {
    option (google.api.http) = {
        get: "/api/v1/task_executions/{id.node_execution_id.execution_id.project}/{id.node_execution_id.execution_id.domain}/{id.node_execution_id.execution_id.name}/{id.node_execution_id.node_id}/{id.task_id.project}/{id.task_id.domain}/{id.task_id.name}/{id.task_id.version}/{id.retry_attempt}"
    };
    option (grpc.gateway.protoc_gen_swagger.options.openapiv2_operation) = {
      description: "Retrieve an existing task execution."
    };
  }

  rpc ListTaskExecutions (flyteidl.admin.TaskExecutionListRequest) returns (flyteidl.admin.TaskExecutionList) {
    option (google.api.http) = {
        get: "/api/v1/task_executions/{node_execution_id.execution_id.project}/{node_execution_id.execution_id.domain}/{node_execution_id.execution_id.name}/{node_execution_id.node_id}"
    };
    option (grpc.gateway.protoc_gen_swagger.options.openapiv2_operation) = {
      description: "Fetch existing task executions matching input filters."
    };

  }

  rpc GetTaskExecutionData (flyteidl.admin.TaskExecutionGetDataRequest) returns (flyteidl.admin.TaskExecutionGetDataResponse) {
    option (google.api.http) = {
        get: "/api/v1/data/task_executions/{id.node_execution_id.execution_id.project}/{id.node_execution_id.execution_id.domain}/{id.node_execution_id.execution_id.name}/{id.node_execution_id.node_id}/{id.task_id.project}/{id.task_id.domain}/{id.task_id.name}/{id.task_id.version}/{id.retry_attempt}"
    };
    option (grpc.gateway.protoc_gen_swagger.options.openapiv2_operation) = {
      description: "Retrieve input and output data from an existing task execution."
    };
  }

<<<<<<< HEAD
  rpc UpdateProjectDomainAttributes (flyteidl.admin.ProjectDomainAttributesUpdateRequest) returns (flyteidl.admin.ProjectDomainAttributesUpdateResponse) {
    option (google.api.http) = {
      put: "/api/v1/project_domain_attributes/{attributes.project}/{attributes.domain}"
      body: "*"
    };
    option (grpc.gateway.protoc_gen_swagger.options.openapiv2_operation) = {
      description: "Update the customized resource attributes associated with a project-domain combination"
=======
  rpc ListNamedEntities (flyteidl.admin.NamedEntityListRequest) returns (flyteidl.admin.NamedEntityList) {
    option (google.api.http) = {
      get: "/api/v1/named_entities/{resource_type}/{project}/{domain}"
    };
    option (grpc.gateway.protoc_gen_swagger.options.openapiv2_operation) = {
      description: "Retrieve a list of NamedEntity objects sharing a common resource type, project, and domain."
    };
  }

  rpc GetNamedEntity (flyteidl.admin.NamedEntityGetRequest) returns (flyteidl.admin.NamedEntity) {
    option (google.api.http) = {
      get: "/api/v1/named_entities/{resource_type}/{id.project}/{id.domain}/{id.name}"
    };
    option (grpc.gateway.protoc_gen_swagger.options.openapiv2_operation) = {
      description: "Retrieve a NamedEntity object."
    };
  }

  rpc UpdateNamedEntity (flyteidl.admin.NamedEntityUpdateRequest) returns (flyteidl.admin.NamedEntityUpdateResponse) {
    option (google.api.http) = {
      put: "/api/v1/named_entities/{resource_type}/{id.project}/{id.domain}/{id.name}"
      body: "*"
    };
    option (grpc.gateway.protoc_gen_swagger.options.openapiv2_operation) = {
      description: "Update the fields associated with a NamedEntity"
>>>>>>> 4d2184dc
    };
  }
}<|MERGE_RESOLUTION|>--- conflicted
+++ resolved
@@ -378,7 +378,6 @@
     };
   }
 
-<<<<<<< HEAD
   rpc UpdateProjectDomainAttributes (flyteidl.admin.ProjectDomainAttributesUpdateRequest) returns (flyteidl.admin.ProjectDomainAttributesUpdateResponse) {
     option (google.api.http) = {
       put: "/api/v1/project_domain_attributes/{attributes.project}/{attributes.domain}"
@@ -386,7 +385,9 @@
     };
     option (grpc.gateway.protoc_gen_swagger.options.openapiv2_operation) = {
       description: "Update the customized resource attributes associated with a project-domain combination"
-=======
+    };
+  }
+
   rpc ListNamedEntities (flyteidl.admin.NamedEntityListRequest) returns (flyteidl.admin.NamedEntityList) {
     option (google.api.http) = {
       get: "/api/v1/named_entities/{resource_type}/{project}/{domain}"
@@ -412,7 +413,6 @@
     };
     option (grpc.gateway.protoc_gen_swagger.options.openapiv2_operation) = {
       description: "Update the fields associated with a NamedEntity"
->>>>>>> 4d2184dc
     };
   }
 }