--- conflicted
+++ resolved
@@ -1,10 +1,6 @@
 from setuptools import setup, find_packages
 
-<<<<<<< HEAD
-__version__ = '0.18.0b1'
-=======
-__version__ = '0.17.36'
->>>>>>> e9727afc
+__version__ = '0.18.0b2'
 
 setup(
     name='flyteidl',
