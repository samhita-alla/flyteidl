from setuptools import setup, find_packages

<<<<<<< HEAD
__version__ = '0.17.33b5'
=======
__version__ = '0.17.34'
>>>>>>> e279a7eb

setup(
    name='flyteidl',
    version=__version__,
    description='IDL for Flyte Platform',
    url='https://www.github.com/lyft/flyteidl',
    maintainer='Lyft',
    maintainer_email='flyte-eng@lyft.com',
    packages=find_packages('gen/pb_python'),
    package_dir={'': 'gen/pb_python'},
    dependency_links=[],
    install_requires=[
        'protobuf>=3.5.0,<4.0.0',
        # Packages in here should rarely be pinned. This is because these
        # packages (at the specified version) are required for project
        # consuming this library. By pinning to a specific version you are the
        # number of projects that can consume this or forcing them to
        # upgrade/downgrade any dependencies pinned here in their project.
        #
        # Generally packages listed here are pinned to a major version range.
        #
        # e.g.
        # Python FooBar package for foobaring
        # pyfoobar>=1.0, <2.0
        #
        # This will allow for any consuming projects to use this library as
        # long as they have a version of pyfoobar equal to or greater than 1.x
        # and less than 2.x installed.
    ],
    extras_require={
        ':python_version=="2.7"': ['typing>=3.6'],  # allow typehinting PY2
    },
)<|MERGE_RESOLUTION|>--- conflicted
+++ resolved
@@ -1,10 +1,6 @@
 from setuptools import setup, find_packages
 
-<<<<<<< HEAD
-__version__ = '0.17.33b5'
-=======
-__version__ = '0.17.34'
->>>>>>> e279a7eb
+__version__ = '0.17.34b5'
 
 setup(
     name='flyteidl',
