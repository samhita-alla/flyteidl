--- conflicted
+++ resolved
@@ -1,19 +1,6 @@
 {
-<<<<<<< HEAD
-    "name": "@lyft/flyteidl",
-    "version": "0.17.33b5",
-    "description": "Compiled protocol buffers and gRPC service clients/servers for Flyte IDLs",
-    "repository": {
-        "type": "git",
-        "url": "git@github.com:lyft/flyteidl"
-    },
-    "author": "Randy Schott <rschott@lyft.com>",
-    "license": "Apache-2.0",
-    "keywords": ["flyte", "lyft"],
-    "files": ["example", "protos", "gen/pb-js"]
-=======
   "name": "@lyft/flyteidl",
-  "version": "0.17.34",
+  "version": "0.17.34b5",
   "description": "Compiled protocol buffers and gRPC service clients/servers for Flyte IDLs",
   "repository": {
     "type": "git",
@@ -30,5 +17,4 @@
     "protos",
     "gen/pb-js"
   ]
->>>>>>> e279a7eb
 }